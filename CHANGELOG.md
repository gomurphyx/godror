# Changelog
All notable changes to this project will be documented in this file.

The format is based on [Keep a Changelog](http://keepachangelog.com/en/1.0.0/)
and this project adheres to [Semantic Versioning](http://semver.org/spec/v2.0.0.html).

## [Unreleased]
### Added
- allow RETURNING with empty result set (such as UPDATE).
- Allow SELECT to return object types.

<<<<<<< HEAD
### Changed
- fixed Number.MarshalJSON (see #112)'
- The default type for BLOB is []byte and for CLOB is a string - no need for ClobAsString() option.

### [2.8.2] - 2018-10-01
=======
## [2.8.2] - 2018-10-01
>>>>>>> 431e98e8
### Changed
- Fix the driver.Valuer handling, make it the last resort

## [2.8.1] - 2018-09-27
### Added
- CallTimeout option to set a per-statement OCI_ATTR_CALL_TIMEOUT.
- Allow login with " AS SYSASM", as requested in #100.

### Changed
- Hash the password ("SECRET-sasdas=") in ConnectionParams.String().

## [2.8.0] - 2018-09-21
### Added
- WrapRows wraps a driver.Rows (such as a returned cursor from a stored procedure) as an sql.Rows for easier handling.

### Changed
- Do not allow events by default, make them opt-in with EnableEvents connection parameter - see #98.

## [2.7.1] - 2018-09-17
### Changed
- Inherit parent statement's Options for statements returned as sql.Out.

## [2.7.0] - 2018-09-14
### Changed
- Update ODPI-C to v3.0.0.

## [2.6.0] - 2018-08-31
### Changed
- convert named types to their underlying scalar values - see #96, using MagicTypeConversion() option.

## [2.5.11] - 2018-08-30
### Added
- Allow driver.Valuer as Query argument - see #94.

## [2.5.10] - 2018-08-26
### Changed
- use sergeymakinen/oracle-instant-client:12.2 docker for tests
- added ODPI-C and other licenses into LICENSE.md
- fill varInfo.ObjectType for better Object support

## [2.5.9] - 2018-08-03
### Added
- add CHANGELOG
- check that `len(dest) == len(rows.columns)` in `rows.Next(dest)`

### Changed
- after a Break, don't release a stmt, that may fail with SIGSEGV - see #84.

## [2.5.8] - 2018-07-27
### Changed
- noConnectionPooling option became standaloneConnection

## [2.5.7] - 2018-07-25
### Added
- noConnectionPooling option to force not using a session pool

## [2.5.6] - 2018-07-18
### Changed
- use ODPI-C v2.4.2
- remove all logging/printing of passwords

## [2.5.5] - 2018-07-03
### Added
- allow *int with nil value to be used as NULL

## [2.5.4] - 2018-06-29
### Added
- allow ReadOnly transactions

## [2.5.3] - 2018-06-29
### Changed
- decrease maxArraySize to be compilable on 32-bit architectures.

### Removed
- remove C struct size Printf

## [2.5.2] - 2018-06-22
### Changed
- fix liveness check in statement.Close

## [2.5.1] - 2018-06-15
### Changed
- sid -> service_name in docs
- travis: 1.10.3
- less embedding of structs, clearer API docs

### Added
- support RETURNING from DML
- set timeouts on poolCreateParams

## [2.5.0] - 2018-05-15
### Changed
- update ODPI-C to v2.4.0
- initialize context / load lib only on first Open, to allow import without Oracle Client installed
- use golangci-lint

<|MERGE_RESOLUTION|>--- conflicted
+++ resolved
@@ -9,15 +9,11 @@
 - allow RETURNING with empty result set (such as UPDATE).
 - Allow SELECT to return object types.
 
-<<<<<<< HEAD
 ### Changed
 - fixed Number.MarshalJSON (see #112)'
 - The default type for BLOB is []byte and for CLOB is a string - no need for ClobAsString() option.
 
-### [2.8.2] - 2018-10-01
-=======
 ## [2.8.2] - 2018-10-01
->>>>>>> 431e98e8
 ### Changed
 - Fix the driver.Valuer handling, make it the last resort
 
