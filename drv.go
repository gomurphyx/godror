--- conflicted
+++ resolved
@@ -1062,13 +1062,9 @@
 	Timezone                                              *time.Location
 }
 
-<<<<<<< HEAD
-func NewConnector2(poolParams PoolParams, connParams ConnParams) driver.Connector {
-=======
 // NewConnector returns a driver.Connector to be used with sql.OpenDB,
 // (for the default Driver registered with godror)
-func NewConnector(poolParams *PoolParams, connParams *ConnParams) driver.Connector {
->>>>>>> 4b3703de
+func NewConnector(poolParams PoolParams, connParams ConnParams) driver.Connector {
 	return connector{PoolParams: poolParams, ConnParams: connParams,
 		drv: defaultDrv}
 }
